import numpy as np
from .utils import img_read, img_normalize, img_resize, img_flip, img_pad_size_divisor, \
    bbox_resize, bbox_flip, bbox_pad, mask_resize, mask_flip, mask_pad


class ImageTransforms(object):
    """
    This class is an image processing pipeline, the steps are list as follow:
        1. read an image from the path of image
        2. normalize an image given means and stds for each channel
        3. resize the image, and keep the scale factor used in resizing, and also
           save the shape of resized image, which will be used in bbox flip
        4. flip the image or not according to the given flip ratio
        5. pad the image to size that can divide by size divisor, keep
           the padded shape of image
        6. transpose the image channel order from (h, w, c) to (c, h, w)
    """

    def __init__(self, img_means=(0., 0., 0.), img_stds=(1., 1., 1.), size_divisor=None):
        self.img_means = img_means
        self.img_stds = img_stds
        self.size_divisor = size_divisor

    def __call__(self, img_path, expected_size, flip_ratio=0):
        img = img_read(img_path)
        img = img_normalize(img, self.img_means, self.img_stds)
        img, scale_factor = img_resize(img, size=expected_size, return_scale=True)
        img_shape = img.shape
        img, flipped_flag, flipped_direction = img_flip(img, flip_ratio)
        if self.size_divisor is not None:
            img = img_pad_size_divisor(img, size_divisor=self.size_divisor)
            pad_shape = img.shape
        else:
            pad_shape = img_shape
        img = img.transpose(2, 0, 1)
<<<<<<< HEAD
        return img, img_shape, pad_shape, \
            scale_factor, flipped_flag, flipped_direction
=======
        return img, img_shape, pad_shape, scale_factor, flipped_flag, flipped_direction
>>>>>>> 0e1827e1


class BboxTransforms(object):
    """
    This class is a bbox processing pipeline, the steps are list as follow:
        1. resize the bbox given the scale factor that used in resizing image
        2. flip the bbox according to the flipped_flag and img_shape after image transforms
        3. pad the bbox in the first dimension if given max_num_gts of the whole dataset
    """

    def __init__(self, max_num_gts=None):
        self.max_num_gts = max_num_gts

    def __call__(self, bbox, img_shape, scale_factor, flipped_flag, flipped_direction):
        bbox = bbox_resize(bbox, scale_factor)
        bbox = bbox_flip(bbox, img_shape, flipped_flag=flipped_flag, direction=flipped_direction)
        if self.max_num_gts is not None:
            bbox = bbox_pad(bbox, self.max_num_gts)
        return bbox


class MaskTransforms(object):
    """
    This class is a mask processing pipeline, the steps are list as follow:
        1. resize the mask given the scale factor that used in resizing image
        2. flip the mask according to the flipped_flag
        3. pad the mask to size that can divide by size divisor
    """

<<<<<<< HEAD
    def __call__(self,
                 masks,
                 scale_factor,
                 pad_shape,
                 flipped_flag,
                 flipped_direction):
        masks = [mask_resize(mask, scale_factor=scale_factor)
                 for mask in masks]
        masks = [mask_flip(mask, flipped_flag=flipped_flag,
                           direction=flipped_direction) for mask in masks]
        padded_masks = [
            mask_pad(mask, expected_shape=pad_shape[:2]) for mask in masks]
=======
    def __call__(self, masks, scale_factor, pad_shape, flipped_flag, flipped_direction):
        masks = [mask_resize(mask, scale_factor=scale_factor) for mask in masks]
        masks = [mask_flip(mask, flipped_flag=flipped_flag, direction=flipped_direction)
                 for mask in masks]
        padded_masks = [mask_pad(mask, expected_shape=pad_shape[:2]) for mask in masks]
>>>>>>> 0e1827e1
        padded_masks = np.stack(padded_masks, axis=0)
        return padded_masks<|MERGE_RESOLUTION|>--- conflicted
+++ resolved
@@ -1,5 +1,6 @@
 import numpy as np
-from .utils import img_read, img_normalize, img_resize, img_flip, img_pad_size_divisor, \
+from .utils import img_read, img_normalize, img_resize, img_flip, \
+    img_pad_size_divisor, \
     bbox_resize, bbox_flip, bbox_pad, mask_resize, mask_flip, mask_pad
 
 
@@ -8,7 +9,8 @@
     This class is an image processing pipeline, the steps are list as follow:
         1. read an image from the path of image
         2. normalize an image given means and stds for each channel
-        3. resize the image, and keep the scale factor used in resizing, and also
+        3. resize the image, and keep the scale factor used in resizing,
+        and also
            save the shape of resized image, which will be used in bbox flip
         4. flip the image or not according to the given flip ratio
         5. pad the image to size that can divide by size divisor, keep
@@ -16,7 +18,8 @@
         6. transpose the image channel order from (h, w, c) to (c, h, w)
     """
 
-    def __init__(self, img_means=(0., 0., 0.), img_stds=(1., 1., 1.), size_divisor=None):
+    def __init__(self, img_means=(0., 0., 0.), img_stds=(1., 1., 1.),
+                 size_divisor=None):
         self.img_means = img_means
         self.img_stds = img_stds
         self.size_divisor = size_divisor
@@ -24,7 +27,8 @@
     def __call__(self, img_path, expected_size, flip_ratio=0):
         img = img_read(img_path)
         img = img_normalize(img, self.img_means, self.img_stds)
-        img, scale_factor = img_resize(img, size=expected_size, return_scale=True)
+        img, scale_factor = img_resize(img, size=expected_size,
+                                       return_scale=True)
         img_shape = img.shape
         img, flipped_flag, flipped_direction = img_flip(img, flip_ratio)
         if self.size_divisor is not None:
@@ -33,28 +37,28 @@
         else:
             pad_shape = img_shape
         img = img.transpose(2, 0, 1)
-<<<<<<< HEAD
         return img, img_shape, pad_shape, \
-            scale_factor, flipped_flag, flipped_direction
-=======
-        return img, img_shape, pad_shape, scale_factor, flipped_flag, flipped_direction
->>>>>>> 0e1827e1
+               scale_factor, flipped_flag, flipped_direction
 
 
 class BboxTransforms(object):
     """
     This class is a bbox processing pipeline, the steps are list as follow:
         1. resize the bbox given the scale factor that used in resizing image
-        2. flip the bbox according to the flipped_flag and img_shape after image transforms
-        3. pad the bbox in the first dimension if given max_num_gts of the whole dataset
+        2. flip the bbox according to the flipped_flag and img_shape after
+        image transforms
+        3. pad the bbox in the first dimension if given max_num_gts of the
+        whole dataset
     """
 
     def __init__(self, max_num_gts=None):
         self.max_num_gts = max_num_gts
 
-    def __call__(self, bbox, img_shape, scale_factor, flipped_flag, flipped_direction):
+    def __call__(self, bbox, img_shape, scale_factor, flipped_flag,
+                 flipped_direction):
         bbox = bbox_resize(bbox, scale_factor)
-        bbox = bbox_flip(bbox, img_shape, flipped_flag=flipped_flag, direction=flipped_direction)
+        bbox = bbox_flip(bbox, img_shape, flipped_flag=flipped_flag,
+                         direction=flipped_direction)
         if self.max_num_gts is not None:
             bbox = bbox_pad(bbox, self.max_num_gts)
         return bbox
@@ -68,7 +72,6 @@
         3. pad the mask to size that can divide by size divisor
     """
 
-<<<<<<< HEAD
     def __call__(self,
                  masks,
                  scale_factor,
@@ -81,12 +84,5 @@
                            direction=flipped_direction) for mask in masks]
         padded_masks = [
             mask_pad(mask, expected_shape=pad_shape[:2]) for mask in masks]
-=======
-    def __call__(self, masks, scale_factor, pad_shape, flipped_flag, flipped_direction):
-        masks = [mask_resize(mask, scale_factor=scale_factor) for mask in masks]
-        masks = [mask_flip(mask, flipped_flag=flipped_flag, direction=flipped_direction)
-                 for mask in masks]
-        padded_masks = [mask_pad(mask, expected_shape=pad_shape[:2]) for mask in masks]
->>>>>>> 0e1827e1
         padded_masks = np.stack(padded_masks, axis=0)
         return padded_masks