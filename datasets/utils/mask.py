--- conflicted
+++ resolved
@@ -71,12 +71,8 @@
         masks = masks[inds, ...]
 
     for mask in masks:
-<<<<<<< HEAD
         _, contours, hierarchy = cv2.findContours(
             mask, cv2.RETR_TREE, cv2.CHAIN_APPROX_SIMPLE)
-=======
-        _, contours, hierarchy = cv2.findContours(mask, cv2.RETR_TREE, cv2.CHAIN_APPROX_SIMPLE)
->>>>>>> 0e1827e1
         cv2.fillPoly(img_array, pts=contours, color=mask_color)
     # `:func:cv2.addWeighted`: dst = src1 * alpha + src2 * beta + gamma
     cv2.addWeighted(src1=img_array, alpha=alpha, src2=output_img, beta=1 - alpha, gamma=0, dst=output_img)
