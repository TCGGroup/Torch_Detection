from __future__ import division
import os.path as osp
import numpy as np
import cv2
from .misc import is_str, file_is_exist, exist_or_mkdir


##############################################
# image io
##############################################
def img_read(img_path, img_mode='rgb'):
    """
    Have done the read speed test between `PIL.Image.open + np.array`,
    `scipy.misc.imread` and `cv2.imread`, we found that opencv is the
    fastest image io. So we use opencv to handle the image.

    Args:
        img_path (str): the path of image file.
        img_mode (str): must be `rgb` or `bgr` (because opencv read image
            in `bgr` mode, so we convert it to `rgb` mode when read image.)

    Returns:
        img (ndarray): the ndarray of image read by opencv
    """
    assert is_str(img_path), "The image path must be string."
    if not file_is_exist(img_path):
        raise FileNotFoundError('{} is not exist'.format(img_path))
    assert img_mode in ['rgb', 'bgr']

    # the channel order of image is [H, W, C]
    # height, width, channel = img.shape
    img = cv2.imread(img_path)  # read by opencv, in `bgr` mode
    if img_mode == 'rgb':
        img = cv2.cvtColor(img, cv2.COLOR_BGR2RGB)
    return img


def img_write(img, file_path, auto_mkdir=True, img_mode='bgr'):
    """
    Write image to a file, and if `file_path` does not exist,
    when set `auto_mkdir`, this function will first make a
    directory.

    Args:
        img (ndarray): Image array to be written into file.
        file_path (str): The path to save the image array.
        auto_mkdir (bool): when the `file_path` does not exist,
            automatically make a directory.
        img_mode (str): must be `rgb` or `bgr` (because opencv read image
            in `bgr` mode, so we convert it to `bgr` mode when write image.)

    Returns:
        bool: write successful or not
    """
    if auto_mkdir:
        exist_or_mkdir(file_path)
    assert img_mode in ['rgb', 'bgr']
    if img_mode == 'bgr':
        img = cv2.cvtColor(img, cv2.COLOR_RGB2BGR)
    return cv2.imwrite(file_path, img)


##############################################
# image visualize
##############################################
def img_visualize(img_array, win_name='', wait_time=0, single_img=True):
    """
    Show an image given its image array.

    Args:
        img_array (ndarray): The image array to be displayed.
        win_name (str): The window name.
        wait_time (int): value of waiting time to display.
        single_img (bool): Whether to show a single image or a video,
            if `single_img`, destroy the window after `quit`, else,
            destroy all windows after the video is release.
    """
    assert is_str(win_name), "window name must be string"
    cv2.imshow(win_name, img_array)
    cv2.waitKey(wait_time)  # use `q` to exit the showing window.
    if single_img:
        cv2.destroyWindow(win_name)


##############################################
# image normalization
##############################################
def img_normalize(img, img_mean, img_std, img_mode='rgb'):
    """
    Normalize the image by subtract the `img_mean` and
    divide the `img_std` in the right image mode, the
    mean and std should correspond to `img_mode`

    Args:
        img (ndarray): Image array to be normalized.
        img_mean (tuple[float]): mean value for each channel of image.
        img_std (tuple[float]): std value for each channel of image.
        img_mode (str): `rgb` or `bgr`, to specify the img mode.

    Returns:
        normed_img (ndarray): normalized image array.
    """
    assert img_mode in ['rgb', 'bgr'], "image mode must be 'rgb' or 'bgr'."
    return (img - img_mean) / img_std


def img_denormalize(img, img_mean, img_std, img_mode='rgb'):
    """
    De-normalize the image array by multiply `img_std` and add the
    `img_mean` in the right image mode, the mean and std should
    correspond to `img_mode`

    Args:
        img (ndarray): Image array to be normalized.
        img_mean (tuple[float]): mean value for each channel of image.
        img_std (tuple[float]): std value for each channel of image.
        img_mode (str): `rgb` or `bgr`, to specify the img mode.

    Returns:
        normed_img (ndarray): de-normalized image array.
    """
    assert img_mode in ['rgb', 'bgr'], "image mode must be 'rgb' or 'bgr'."
    return img * img_std + img_mean


##############################################
# image resize
##############################################
def img_resize(img, size=None, scale_factor=None, return_scale=False, interpolation='nearest'):
    """
    Resize the img either given `size` or `scale_factor`. If given `size`,
    we must set `return_scale` as `True`, if given `scale_factor`, we can
    choose `return_scale` as `True` or `False`.

    Args:
        img (ndarray): Image array to be resized.
        size (int or tuple[int]): if `size` is `int`, that means resize
            the short edge of image into `size`; if `size` is `tuple`,
            that means resize image with a scale_factor use the minimum of
            `short_edge/min(size)` and `long_edge/max(size)`
        scale_factor (float or int or tuple[int]): the scale factor used to
            resized image. if the `scale_factor` is `tuple`, then the image
            will be resized by a randomly selected scale.
        return_scale (bool): return scale_factor or not
        interpolation (str): Interpolation method, accepted values are
            "nearest", "bilinear", "bicubic", "area", "lanczos"

    Returns:
        ndarray or tuple: `resized_img` or (`resized_img`, `scale_factor`)
    """

    def _check_size_scale_factor():
        if size is None and scale_factor is None:
            raise ValueError('either size or scale_factor should be defined')
        if size is not None and scale_factor is not None:
            raise ValueError('only one of size or scale_factor should be defined')
        if size is not None and not return_scale:
            raise ValueError('should return scale_factor when use size')

    interp_codes = {
        'nearest': cv2.INTER_NEAREST,
        'bilinear': cv2.INTER_LINEAR,
        'bicubic': cv2.INTER_CUBIC,
        'area': cv2.INTER_AREA,
        'lanczos': cv2.INTER_LANCZOS4
    }

    _check_size_scale_factor()
<<<<<<< HEAD
    assert interpolation in \
        ['nearest', 'bilinear', 'bicubic', 'area', 'lanczos'], \
        "interpolation {} is not supported now, " \
        "please check the mode.".format(interpolation)
=======
    assert interpolation in ['nearest', 'bilinear', 'bicubic', 'area', 'lanczos'], \
        "interpolation {} is not supported now, please check the mode.".format(interpolation)
>>>>>>> 0e1827e1

    h, w = img.shape[:2]
    if size is not None:
        if isinstance(size, int):
            scale_factor = size / min(h, w)
<<<<<<< HEAD
            new_h, new_w = int(h * scale_factor + 0.5), \
                int(w * scale_factor + 0.5)
            resized_img = cv2.resize(
                img, (new_w, new_h), interpolation=interp_codes[interpolation])
        elif isinstance(size, tuple):
            scale_factor = min(min(size) / min(h, w), max(size) / max(h, w))
            new_h, new_w = int(h * scale_factor + 0.5), \
                int(w * scale_factor + 0.5)
            resized_img = cv2.resize(
                img, (new_w, new_h), interpolation=interp_codes[interpolation])
        else:
            raise ValueError(
                'size must be int or tuple[int], '
                'but got {}'.format(type(size)))
=======
            new_h, new_w = int(h * scale_factor + 0.5), int(w * scale_factor + 0.5)
            resized_img = cv2.resize(img, (new_w, new_h), interpolation=interp_codes[interpolation])
        elif isinstance(size, tuple):
            scale_factor = min(min(size) / min(h, w), max(size) / max(h, w))
            new_h, new_w = int(h * scale_factor + 0.5), int(w * scale_factor + 0.5)
            resized_img = cv2.resize(img, (new_w, new_h), interpolation=interp_codes[interpolation])
        else:
            raise ValueError('size must be int or tuple[int], but got {}'.format(type(size)))
>>>>>>> 0e1827e1
        return resized_img, scale_factor

    if scale_factor is not None:
        if isinstance(scale_factor, (int, float)):
<<<<<<< HEAD
            new_h, new_w = int(h * scale_factor + 0.5), \
                int(w * scale_factor + 0.5)
            resized_img = cv2.resize(
                img, (new_w, new_h), interpolation=interp_codes[interpolation])
        elif isinstance(scale_factor, tuple):
            scale_factor = np.random.choice(scale_factor)
            new_h, new_w = int(h * scale_factor + 0.5), \
                int(w * scale_factor + 0.5)
            resized_img = cv2.resize(
                img, (new_w, new_h), interpolation=interp_codes[interpolation])
=======
            new_h, new_w = int(h * scale_factor + 0.5), int(w * scale_factor + 0.5)
            resized_img = cv2.resize(img, (new_w, new_h), interpolation=interp_codes[interpolation])
        elif isinstance(scale_factor, tuple):
            scale_factor = np.random.choice(scale_factor)
            new_h, new_w = int(h * scale_factor + 0.5), int(w * scale_factor + 0.5)
            resized_img = cv2.resize(img, (new_w, new_h), interpolation=interp_codes[interpolation])
>>>>>>> 0e1827e1
        else:
            raise ValueError('scale_factor must be int, float or tuple[int], '
                             'but got {}'.format(type(scale_factor)))
        if not return_scale:
            return resized_img
        else:
            return resized_img, scale_factor


##############################################
# image flip
##############################################
def img_flip(img, flip_prob=0, direction="horizontal"):
    """
    Flip the img given the direction and flip probability.

    Args:
        img (ndarray): Image array to be flipped.
        flip_prob (float): the probability to flip the img.
        direction (str): the direction to flip the image, it must be
            one of ["horizontal", "vertical"]

    Returns:
        tuple: (flipped_img (ndarray), flipped_flag (bool), direction (str)):
            the flipped image, the flipped flag and the flipped direction.
    """
    assert direction in ["horizontal", "vertical"], \
        "the direction only support for `horizontal` and `vertical`, but got {}".format(direction)
    assert (0 <= flip_prob <= 1), "the probability to flip the image should be in the interval [0, 1]"

    flipped_flag = False
    if np.random.random() < flip_prob:
        flipped_flag = True
        if direction == "horizontal":
            flipped_img = np.flip(img, 1)
        else:
            flipped_img = np.flip(img, 0)
    else:
        flipped_img = img
    return flipped_img, flipped_flag, direction


##############################################
# image rotate
##############################################
def img_rotate(img, angle, center=None, scale=1.0, border_value=0, auto_bound=False):
    """
    Rotate an image according to given parameters.

    Args:
        img (ndarray): Image array to be rotated.
        angle (float): Rotation degree, positive value mean clockwise rotation.
        center (tuple): Center of the rotation in the image, by default it is
            the center of the image.
        scale (float): Isotropic scale factor. normally, we set `scale=1.0`
        border_value (int or tuple): Border value. If `int`, means use `red` to
            fill the border, and if `tuple`, must be `rgb mode`, `(r, g, b)`.
        auto_bound (bool): Whether to adjust the image size tp cover the whole
            rotated image.

    Returns:
        rotated_img (ndarray): the rotated image.
    """
    if center is not None and auto_bound:
        raise ValueError("`auto_bound` conflicts with `center`, "
                         "we only automatically adjust the image size "
                         "when the center is the image center.")
    h, w = img.shape[:2]
    if center is None:
        center = ((w - 1) * 0.5, (h - 1) * 0.5)
    assert isinstance(center, tuple)
    # in this function, positive angle means counter-clockwise rotation
    # doc: https://docs.opencv.org/2.4/modules/imgproc/doc/geometric_transformations.html#cv2.getRotationMatrix2D
    matrix = cv2.getRotationMatrix2D(center, -angle, scale)
    if auto_bound:
        cos = np.abs(matrix[0, 0])
        sin = np.abs(matrix[0, 1])
        new_w = h * sin + w * cos
        new_h = h * cos + w * sin
        matrix[0, 2] += (new_w - w) * 0.5
        matrix[1, 2] += (new_h - h) * 0.5
        w = int(np.round(new_w))
        h = int(np.round(new_h))
    rotated_img = cv2.warpAffine(img, matrix, (w, h), borderValue=border_value)
    return rotated_img


##############################################
# image pad
##############################################
def img_pad(img, expected_shape, pad_val=0):
    """
    Padding the image according to `expected_shape` by `pad_val`.

    Args:
        img (ndarray): the image to be padded.
        expected_shape (tuple): expected padding shape.
        pad_val (number or sequence): values to be filled in the
            padding area.

    Returns:
        padded_img (ndarray): the padded img.
    """
    if not isinstance(pad_val, (int, float)):
        assert len(pad_val) == img.shape[-1]
    if len(expected_shape) < len(img.shape):
        expected_shape = expected_shape + (img.shape[-1],)
    assert len(expected_shape) == len(img.shape)

    padded_img = np.empty(expected_shape, dtype=img.dtype)
    padded_img[...] = pad_val
    padded_img[:img.shape[0], :img.shape[1], ...] = img
    return padded_img


def img_pad_size_divisor(img, size_divisor, pad_val=0):
    """
    Padding the image to the size that can be divide by `size_divisor`.

    Args:
        img (ndarray): Image array to be padded.
        size_divisor (int): the number that the padded image can be
            divided by `size_divisor`
        pad_val (number or sequence): The same as :func:img_pad

    Returns:
        padded_img (ndarray): the padded image array
    """
    assert isinstance(size_divisor, int)

    img_h, img_w, _ = img.shape
    padded_img_h = int(np.ceil(img_h / size_divisor) * size_divisor)
    padded_img_w = int(np.ceil(img_w / size_divisor) * size_divisor)
    padded_shape = (padded_img_h, padded_img_w)

    padded_img = img_pad(img, padded_shape, pad_val=pad_val)
    return padded_img


##############################################
# image crop
##############################################
def img_crop(img, size_crop, min_w=0, min_h=0):
    """
    Crop the image to `size_crop` given `min_w` and `min_h`.

    Args:
        img (ndarray): Image to be cropped. The channel order
            of `img` is `[height, width, channel]`
        size_crop (tuple): the image size after crop. and the
            order of `size_crop` is `[width, height]`
        min_w (int): the minimum index in the `width` side.
        min_h (int): the minimum index in the `height` side.

    Returns:
        cropped_img (ndarray): the cropped image.
    """
    assert isinstance(size_crop, tuple) and len(size_crop) == 2
    assert isinstance(min_w, int) and isinstance(min_h, int)
    assert min_w >= 0 & min_h >= 0

    cropped_width, cropped_height = size_crop
    max_w = min_w + cropped_width - 1
    max_h = min_h + cropped_height - 1
    img_h, img_w, _ = img.shape
    assert max_h <= img_h and max_w <= img_w

    cropped_img = img[min_h:(max_h + 1), min_w:(max_w + 1), ...]
    return cropped_img


##############################################
# image ratio
##############################################
def img_aspect_ratio(width, height):
    """
    Calculate the aspect ratio for image given width and height.

    Args:
        width (float): the width of image
        height (float): the height of image

    Returns:
        aspect_ratio (float): the aspect_ratio of image.
    """
    assert isinstance(width, float) and isinstance(height, float)
    return width / height


def img_aspect_ratio_flag(width, height):
    """
    Calculate the aspect ratio for image given width and height.
    then give the `flag` for the aspect ratio, when `ratio > 1`,
    we set `flag` as 1, else we set `flag` as 0.

    Args:
        width (float): the width of image
        height (float): the height of image

    Returns:
        tupel: (aspect_ratio (float), flag (int)): the aspect_ratio of
            image and the flag.
    """
    aspect_ratio = img_aspect_ratio(width, height)
    flag = int(aspect_ratio > 1)
    return aspect_ratio, flag<|MERGE_RESOLUTION|>--- conflicted
+++ resolved
@@ -166,21 +166,15 @@
     }
 
     _check_size_scale_factor()
-<<<<<<< HEAD
     assert interpolation in \
         ['nearest', 'bilinear', 'bicubic', 'area', 'lanczos'], \
         "interpolation {} is not supported now, " \
         "please check the mode.".format(interpolation)
-=======
-    assert interpolation in ['nearest', 'bilinear', 'bicubic', 'area', 'lanczos'], \
-        "interpolation {} is not supported now, please check the mode.".format(interpolation)
->>>>>>> 0e1827e1
 
     h, w = img.shape[:2]
     if size is not None:
         if isinstance(size, int):
             scale_factor = size / min(h, w)
-<<<<<<< HEAD
             new_h, new_w = int(h * scale_factor + 0.5), \
                 int(w * scale_factor + 0.5)
             resized_img = cv2.resize(
@@ -195,21 +189,10 @@
             raise ValueError(
                 'size must be int or tuple[int], '
                 'but got {}'.format(type(size)))
-=======
-            new_h, new_w = int(h * scale_factor + 0.5), int(w * scale_factor + 0.5)
-            resized_img = cv2.resize(img, (new_w, new_h), interpolation=interp_codes[interpolation])
-        elif isinstance(size, tuple):
-            scale_factor = min(min(size) / min(h, w), max(size) / max(h, w))
-            new_h, new_w = int(h * scale_factor + 0.5), int(w * scale_factor + 0.5)
-            resized_img = cv2.resize(img, (new_w, new_h), interpolation=interp_codes[interpolation])
-        else:
-            raise ValueError('size must be int or tuple[int], but got {}'.format(type(size)))
->>>>>>> 0e1827e1
         return resized_img, scale_factor
 
     if scale_factor is not None:
         if isinstance(scale_factor, (int, float)):
-<<<<<<< HEAD
             new_h, new_w = int(h * scale_factor + 0.5), \
                 int(w * scale_factor + 0.5)
             resized_img = cv2.resize(
@@ -220,14 +203,6 @@
                 int(w * scale_factor + 0.5)
             resized_img = cv2.resize(
                 img, (new_w, new_h), interpolation=interp_codes[interpolation])
-=======
-            new_h, new_w = int(h * scale_factor + 0.5), int(w * scale_factor + 0.5)
-            resized_img = cv2.resize(img, (new_w, new_h), interpolation=interp_codes[interpolation])
-        elif isinstance(scale_factor, tuple):
-            scale_factor = np.random.choice(scale_factor)
-            new_h, new_w = int(h * scale_factor + 0.5), int(w * scale_factor + 0.5)
-            resized_img = cv2.resize(img, (new_w, new_h), interpolation=interp_codes[interpolation])
->>>>>>> 0e1827e1
         else:
             raise ValueError('scale_factor must be int, float or tuple[int], '
                              'but got {}'.format(type(scale_factor)))
